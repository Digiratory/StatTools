<<<<<<< HEAD
# 1.6.2
* [PR-8](https://github.com/Digiratory/StatTools/pull/8) feat: add LBFBm generator, that generates a sequence based on the Hurst exponent.
=======
# 1.7.0

* [GH-10](https://github.com/Digiratory/StatTools/issues/10) build: enable wheel building with setuptools-scm.
* [GH-10](https://github.com/Digiratory/StatTools/issues/10) doc: enchance pyproject.toml with urls for repository, issues, and changelog.
>>>>>>> 79153875

# 1.6.1

* [PR-3](https://github.com/Digiratory/StatTools/pull/3) feat: add conventional FA

# 1.6.0

* [GH-1](https://github.com/Digiratory/StatTools/issues/1) Add argument `n_integral=1` in `StatTools.analysis.dpcca.dpcca` to provide possibility to control integretion in the beggining of the dpcca(dfa) analysis pipeline.
* fix: failure is processes == 1 and 1d array
* fix: remove normalization from dpcca processing

# 1.0.1 - 1.0.9

* Minor updates

# 1.1.0

* Added C-compiled modules<|MERGE_RESOLUTION|>--- conflicted
+++ resolved
@@ -1,12 +1,7 @@
-<<<<<<< HEAD
-# 1.6.2
-* [PR-8](https://github.com/Digiratory/StatTools/pull/8) feat: add LBFBm generator, that generates a sequence based on the Hurst exponent.
-=======
 # 1.7.0
-
+* [GH-5](https://github.com/Digiratory/StatTools/issues/5) feat: add LBFBm generator, that generates a sequence based on the Hurst exponent.
 * [GH-10](https://github.com/Digiratory/StatTools/issues/10) build: enable wheel building with setuptools-scm.
 * [GH-10](https://github.com/Digiratory/StatTools/issues/10) doc: enchance pyproject.toml with urls for repository, issues, and changelog.
->>>>>>> 79153875
 
 # 1.6.1
 
